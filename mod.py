--- conflicted
+++ resolved
@@ -8,11 +8,7 @@
 from numbers import Number
 
 
-<<<<<<< HEAD
-__version__ = '0.3.0'
-=======
-__version__ = "0.2.4"
->>>>>>> 2c327ca5
+__version__ = "0.3.0"
 
 
 @total_ordering
@@ -144,13 +140,9 @@
         if isinstance(other, Mod):
             if other._modulus != self._modulus:
                 raise ValueError(
-<<<<<<< HEAD
                     "Not same modulus: {} != {}".format(
                         self._modulus, other._modulus
                     )
-=======
-                    "Not same modulus: {} != {}".format(self._modulus, other._modulus)
->>>>>>> 2c327ca5
                 )
             return other
 
